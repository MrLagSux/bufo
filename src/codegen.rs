--- conflicted
+++ resolved
@@ -6,18 +6,6 @@
 pub const ERR_STR: &str = "\x1b[91merror\x1b[0m";
 pub const WARN_STR: &str = "\x1b[93mwarning\x1b[0m";
 pub const NOTE_STR: &str = "\x1b[92mnote\x1b[0m";
-<<<<<<< HEAD
-=======
-
-macro_rules! ref_unwrap {
-    ($str:expr) => {
-        $str.as_ref().unwrap()
-    };
-    ($str:expr, $msg:expr) => {
-        $str.as_ref().expect($msg)
-    };
-}
->>>>>>> 3fd37258
 
 macro_rules! perform_op {
     ($dest: expr, $reg1:expr, $reg2:expr, $typ:expr, $op:tt) => {
@@ -786,7 +774,6 @@
             .unwrap()
             .return_scopes
             .push(self.scope_depth);
-<<<<<<< HEAD
         let fn_return_type = self
             .functions
             .get(&self.current_fn)
@@ -794,15 +781,6 @@
             .get_return_type();
         if child_count == 1 {
             let reg = self.convert_expr(&ret_tree.children[0])?;
-=======
-        if child_count == 2 {
-            let reg = self.convert_expr(&ret_tree.children[1])?;
-            let fn_return_type = self
-                .functions
-                .get(&self.current_fn)
-                .unwrap()
-                .get_return_type();
->>>>>>> 3fd37258
             match (fn_return_type, reg.typ) {
                 (Type::None, _) => {
                     return Err(
