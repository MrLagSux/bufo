--- conflicted
+++ resolved
@@ -684,20 +684,13 @@
         self.type_check_block(&mut feature.block);
         feature.stack_size = self.current_stack_size;
 
-<<<<<<< HEAD
-        checker.current_stack_size = 0;
-        checker.current_function.clear();
-        checker.known_variables.clear();
-
-        if self.is_constructor {
-            self.return_type.typ = Type::Class(self.class_name.clone());
-        }
-        Ok(Type::None)
-=======
+        if feature.is_constructor {
+            feature.return_type.typ = Type::Class(feature.class_name.clone());
+        }
+
         self.current_function.clear();
         self.current_stack_size = 0;
         self.known_variables.clear();
->>>>>>> fd7f2993
     }
 
     #[trace_call(always)]
